--- conflicted
+++ resolved
@@ -29,9 +29,5 @@
     type: 2}
   controllerVisualizationProfile: {fileID: 11400000, guid: d7daaacd4b9b4529a2bb2c06d10b5ae6,
     type: 2}
-<<<<<<< HEAD
-  inputSimulationDataProvidersProfile: {fileID: 11400000, guid: 6e1dbc318ba121049ac7e2fa04cbb8d6,
-=======
   handTrackingProfile: {fileID: 11400000, guid: 5a440b753cec67d458def6f54cf9f705,
->>>>>>> 831c2676
     type: 2}