--- conflicted
+++ resolved
@@ -25,8 +25,4 @@
   - {fileID: 11400000, guid: 6419d794ce6246aeb1ff2a5554a2ed23, type: 2}
   - {fileID: 11400000, guid: 4a819f7672c7b1e4f8667519a153faa8, type: 2}
   - {fileID: 11400000, guid: 369b877ec9227dc48a689d463457deb9, type: 2}
-<<<<<<< HEAD
-  - {fileID: 11400000, guid: 356e2f162fce26c44a281f0b3e9c7fbb, type: 2}
-=======
-  - {fileID: 11400000, guid: a3b430a794cb1ba4c98da9fb37961f9a, type: 2}
->>>>>>> 5309897b
+  - {fileID: 11400000, guid: a3b430a794cb1ba4c98da9fb37961f9a, type: 2}