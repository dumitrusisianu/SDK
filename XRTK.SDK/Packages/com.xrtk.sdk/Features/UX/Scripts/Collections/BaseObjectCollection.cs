﻿// Copyright (c) Microsoft Corporation. All rights reserved.
// Licensed under the MIT License. See LICENSE in the project root for license information.

using System;
using System.Collections.Generic;
using UnityEngine;
using XRTK.Definitions.Utilities;

namespace XRTK.SDK.UX.Collections
{
    [DisallowMultipleComponent]
    public abstract class BaseObjectCollection : MonoBehaviour
    {
        /// <summary>
        /// Action called when collection is updated
        /// </summary>
        public Action<BaseObjectCollection> OnCollectionUpdated { get; set; }

<<<<<<< HEAD
        /// <summary>
        /// List of objects with generated data on the object.
        /// </summary>
        public List<ObjectCollectionNode> NodeList { get; } = new List<ObjectCollectionNode>();
=======
        protected readonly List<ObjectCollectionNode> nodeList = new List<ObjectCollectionNode>();
>>>>>>> 4fce08da

        [SerializeField]
        [Tooltip("Whether to include space for inactive transforms in the layout")]
        private bool ignoreInactiveTransforms = true;

        /// <summary>
        /// Whether to include space for inactive transforms in the layout
        /// </summary>
        public bool IgnoreInactiveTransforms
        {
            get => ignoreInactiveTransforms;
            set => ignoreInactiveTransforms = value;
        }

        [SerializeField]
        [Tooltip("Type of sorting to use")]
        private CollationOrderType sortType = CollationOrderType.None;

        /// <summary>
        /// Type of sorting to use.
        /// </summary>
        public CollationOrderType SortType
        {
            get => sortType;
            set => sortType = value;
        }

<<<<<<< HEAD
        public virtual List<ObjectCollectionNode> GetCollection()
        {
            // Check for empty nodes and remove them
            var emptyNodes = new List<ObjectCollectionNode>();

            for (int i = 0; i < NodeList.Count; i++)
            {
                if (NodeList[i].Transform == null || (IgnoreInactiveTransforms && !NodeList[i].Transform.gameObject.activeSelf) || NodeList[i].Transform.parent == null || !(NodeList[i].Transform.parent.gameObject == gameObject))
                {
                    emptyNodes.Add(NodeList[i]);
                }
            }

            // Now delete the empty nodes
            for (int i = 0; i < emptyNodes.Count; i++)
            {
                NodeList.Remove(emptyNodes[i]);
            }

            emptyNodes.Clear();

            // Check when children change and adjust
            for (int i = 0; i < transform.childCount; i++)
            {
                Transform child = transform.GetChild(i);

                if (!ContainsNode(child) && (child.gameObject.activeSelf || !IgnoreInactiveTransforms))
                {
                    NodeList.Add(new ObjectCollectionNode { Name = child.name, Transform = child });
                }
            }

            return NodeList;
=======
        private void OnValidate()
        {
#if UNITY_EDITOR
            UnityEditor.EditorApplication.hierarchyChanged += () =>
            {
                if (transform.hasChanged)
                {
                    UpdateCollection();
                }
            };
#endif
            UpdateCollection();
>>>>>>> 4fce08da
        }

        /// <summary>
        /// Gets the current list of <see cref="ObjectCollectionNode"/>s
        /// </summary>
        public virtual List<ObjectCollectionNode> GetCollection()
        {
            // Check for empty nodes and remove them
            var emptyNodes = new List<ObjectCollectionNode>();

            for (int i = 0; i < nodeList.Count; i++)
            {
                if (nodeList[i].Transform == null ||
                    nodeList[i].Transform.parent == null ||
                    !(nodeList[i].Transform.parent.gameObject == gameObject) ||
                    !nodeList[i].Transform.gameObject.activeSelf && IgnoreInactiveTransforms)
                {
                    emptyNodes.Add(nodeList[i]);
                }
            }

            // Now delete the empty nodes
            for (int i = 0; i < emptyNodes.Count; i++)
            {
                nodeList.Remove(emptyNodes[i]);
            }

            emptyNodes.Clear();

            // Check when children change and adjust
            for (int i = 0; i < transform.childCount; i++)
            {
                var child = transform.GetChild(i);

#if UNITY_EDITOR
                UnityEditor.Undo.RecordObject(child, "ObjectCollection modify transform");
#endif

                if (!ContainsNode(child) && (child.gameObject.activeSelf || !IgnoreInactiveTransforms))
                {
                    nodeList.Add(new ObjectCollectionNode { Name = child.name, Transform = child });
                }
            }

            return nodeList;
        }

        /// <summary>
        /// Rebuilds / updates the collection layout.
        /// Update collection is called from the editor button on the inspector.
        /// </summary>
        public virtual void UpdateCollection()
        {
            GetCollection();

            switch (SortType)
            {
                case CollationOrderType.ChildOrder:
                    nodeList.Sort((c1, c2) => (c1.Transform.GetSiblingIndex().CompareTo(c2.Transform.GetSiblingIndex())));
                    break;

                case CollationOrderType.Alphabetical:
                    nodeList.Sort((c1, c2) => (string.CompareOrdinal(c1.Name, c2.Name)));
                    break;

                case CollationOrderType.AlphabeticalReversed:
                    nodeList.Sort((c1, c2) => (string.CompareOrdinal(c1.Name, c2.Name)));
                    nodeList.Reverse();
                    break;

                case CollationOrderType.ChildOrderReversed:
                    nodeList.Sort((c1, c2) => (c1.Transform.GetSiblingIndex().CompareTo(c2.Transform.GetSiblingIndex())));
                    nodeList.Reverse();
                    break;
            }

            LayoutChildren();

            OnCollectionUpdated?.Invoke(this);
        }

        /// <summary>
        /// Check if a node exists in the NodeList.
        /// </summary>
        protected bool ContainsNode(Transform node)
        {
            for (int i = 0; i < nodeList.Count; i++)
            {
                if (nodeList[i].Transform == node)
                {
                    return true;
                }
            }

            return false;
        }

        /// <summary>
        /// Implement for laying out all children when UpdateCollection is called.
        /// </summary>
        protected abstract void LayoutChildren();
    }
}<|MERGE_RESOLUTION|>--- conflicted
+++ resolved
@@ -16,14 +16,7 @@
         /// </summary>
         public Action<BaseObjectCollection> OnCollectionUpdated { get; set; }
 
-<<<<<<< HEAD
-        /// <summary>
-        /// List of objects with generated data on the object.
-        /// </summary>
-        public List<ObjectCollectionNode> NodeList { get; } = new List<ObjectCollectionNode>();
-=======
         protected readonly List<ObjectCollectionNode> nodeList = new List<ObjectCollectionNode>();
->>>>>>> 4fce08da
 
         [SerializeField]
         [Tooltip("Whether to include space for inactive transforms in the layout")]
@@ -51,41 +44,6 @@
             set => sortType = value;
         }
 
-<<<<<<< HEAD
-        public virtual List<ObjectCollectionNode> GetCollection()
-        {
-            // Check for empty nodes and remove them
-            var emptyNodes = new List<ObjectCollectionNode>();
-
-            for (int i = 0; i < NodeList.Count; i++)
-            {
-                if (NodeList[i].Transform == null || (IgnoreInactiveTransforms && !NodeList[i].Transform.gameObject.activeSelf) || NodeList[i].Transform.parent == null || !(NodeList[i].Transform.parent.gameObject == gameObject))
-                {
-                    emptyNodes.Add(NodeList[i]);
-                }
-            }
-
-            // Now delete the empty nodes
-            for (int i = 0; i < emptyNodes.Count; i++)
-            {
-                NodeList.Remove(emptyNodes[i]);
-            }
-
-            emptyNodes.Clear();
-
-            // Check when children change and adjust
-            for (int i = 0; i < transform.childCount; i++)
-            {
-                Transform child = transform.GetChild(i);
-
-                if (!ContainsNode(child) && (child.gameObject.activeSelf || !IgnoreInactiveTransforms))
-                {
-                    NodeList.Add(new ObjectCollectionNode { Name = child.name, Transform = child });
-                }
-            }
-
-            return NodeList;
-=======
         private void OnValidate()
         {
 #if UNITY_EDITOR
@@ -98,7 +56,6 @@
             };
 #endif
             UpdateCollection();
->>>>>>> 4fce08da
         }
 
         /// <summary>
